/*
 * Copyright 2016 balena.io
 *
 * Licensed under the Apache License, Version 2.0 (the "License");
 * you may not use this file except in compliance with the License.
 * You may obtain a copy of the License at
 *
 *    http://www.apache.org/licenses/LICENSE-2.0
 *
 * Unless required by applicable law or agreed to in writing, software
 * distributed under the License is distributed on an "AS IS" BASIS,
 * WITHOUT WARRANTIES OR CONDITIONS OF ANY KIND, either express or implied.
 * See the License for the specific language governing permissions and
 * limitations under the License.
 */

import { Dictionary } from 'lodash';
<<<<<<< HEAD
=======
import { outdent } from 'outdent';
>>>>>>> 3feb22ee
import * as prettyBytes from 'pretty-bytes';

export const progress: Dictionary<(quantity: number) => string> = {
	successful: (quantity: number) => {
		const plural = quantity === 1 ? '' : 's';
		return `Successful target${plural}`;
	},

	failed: (quantity: number) => {
		const plural = quantity === 1 ? '' : 's';
		return `Failed target${plural}`;
	},
};

export const info = {
	flashComplete: (
		imageBasename: string,
		[drive]: [{ description: string; displayName: string }],
		{ failed, successful }: { failed: number; successful: number },
	) => {
		const targets = [];
		if (failed + successful === 1) {
			targets.push(`to ${drive.description} (${drive.displayName})`);
		} else {
			if (successful) {
				const plural = successful === 1 ? '' : 's';
				targets.push(`to ${successful} target${plural}`);
			}
			if (failed) {
				const plural = failed === 1 ? '' : 's';
				targets.push(`and failed to be flashed to ${failed} target${plural}`);
			}
		}
		return `${imageBasename} was successfully flashed ${targets.join(' ')}`;
	},
};

export const compatibility = {
	sizeNotRecommended: () => {
		return 'Not recommended';
	},

	tooSmall: () => {
		return 'Too small';
	},

	locked: () => {
		return 'Locked';
	},

	system: () => {
		return 'System drive';
	},

	containsImage: () => {
		return 'Source drive';
	},

	// The drive is large and therefore likely not a medium you want to write to.
	largeDrive: () => {
		return 'Large drive';
	},
} as const;

export const warning = {
	unrecommendedDriveSize: (
		image: { recommendedDriveSize: number },
		drive: { device: string; size: number },
	) => {
<<<<<<< HEAD
		return [
			`This image recommends a ${prettyBytes(image.recommendedDriveSize)}`,
			`drive, however ${drive.device} is only ${prettyBytes(drive.size)}.`,
		].join(' ');
=======
		return outdent({ newline: ' ' })`
			This image recommends a ${prettyBytes(image.recommendedDriveSize)}
			drive, however ${drive.device} is only ${prettyBytes(drive.size)}.
		`;
>>>>>>> 3feb22ee
	},

	exitWhileFlashing: () => {
		return [
			'You are currently flashing a drive.',
			'Closing Etcher may leave your drive in an unusable state.',
		].join(' ');
	},

	looksLikeWindowsImage: () => {
		return [
			'It looks like you are trying to burn a Windows image.\n\n',
			'Unlike other images, Windows images require special processing to be made bootable.',
			'We suggest you use a tool specially designed for this purpose, such as',
			'<a href="https://rufus.akeo.ie">Rufus</a> (Windows),',
			'<a href="https://github.com/slacka/WoeUSB">WoeUSB</a> (Linux),',
			'or Boot Camp Assistant (macOS).',
		].join(' ');
	},

	missingPartitionTable: () => {
		return [
			'It looks like this is not a bootable image.\n\n',
			'The image does not appear to contain a partition table,',
			'and might not be recognized or bootable by your device.',
		].join(' ');
	},

	largeDriveSize: () => {
		return 'This is a large drive! Make sure it doesn\'t contain files that you want to keep.';
	},

	systemDrive: () => {
		return 'Selecting your system drive is dangerous and will erase your drive!';
	},

	sourceDrive: () => {
		return 'Contains the image you chose to flash';
	},
};

export const error = {
	notEnoughSpaceInDrive: () => {
		return [
			'Not enough space on the drive.',
			'Please insert larger one and try again.',
		].join(' ');
	},

	genericFlashError: (err: Error) => {
		return `Something went wrong. If it is a compressed image, please check that the archive is not corrupted.\n${err.message}`;
	},

	validation: () => {
		return [
			'The write has been completed successfully but Etcher detected potential',
			'corruption issues when reading the image back from the drive.',
			'\n\nPlease consider writing the image to a different drive.',
		].join(' ');
	},

	openSource: (sourceName: string, errorMessage: string) => {
		return outdent`
			Something went wrong while opening ${sourceName}

			Error: ${errorMessage}
		`;
	},

	flashFailure: (
		imageBasename: string,
		drives: Array<{ description: string; displayName: string }>,
	) => {
		const target =
			drives.length === 1
				? `${drives[0].description} (${drives[0].displayName})`
				: `${drives.length} targets`;
		return `Something went wrong while writing ${imageBasename} to ${target}.`;
	},

	driveUnplugged: () => {
		return [
			'Looks like Etcher lost access to the drive.',
			'Did it get unplugged accidentally?',
			"\n\nSometimes this error is caused by faulty readers that don't provide stable access to the drive.",
		].join(' ');
	},

	inputOutput: () => {
		return [
			'Looks like Etcher is not able to write to this location of the drive.',
			'This error is usually caused by a faulty drive, reader, or port.',
			'\n\nPlease try again with another drive, reader, or port.',
		].join(' ');
	},

	childWriterDied: () => {
		return [
			'The writer process ended unexpectedly.',
			'Please try again, and contact the Etcher team if the problem persists.',
		].join(' ');
	},

	unsupportedProtocol: () => {
		return 'Only http:// and https:// URLs are supported.';
	},
};<|MERGE_RESOLUTION|>--- conflicted
+++ resolved
@@ -15,10 +15,7 @@
  */
 
 import { Dictionary } from 'lodash';
-<<<<<<< HEAD
-=======
 import { outdent } from 'outdent';
->>>>>>> 3feb22ee
 import * as prettyBytes from 'pretty-bytes';
 
 export const progress: Dictionary<(quantity: number) => string> = {
@@ -88,17 +85,10 @@
 		image: { recommendedDriveSize: number },
 		drive: { device: string; size: number },
 	) => {
-<<<<<<< HEAD
-		return [
-			`This image recommends a ${prettyBytes(image.recommendedDriveSize)}`,
-			`drive, however ${drive.device} is only ${prettyBytes(drive.size)}.`,
-		].join(' ');
-=======
 		return outdent({ newline: ' ' })`
 			This image recommends a ${prettyBytes(image.recommendedDriveSize)}
 			drive, however ${drive.device} is only ${prettyBytes(drive.size)}.
 		`;
->>>>>>> 3feb22ee
 	},
 
 	exitWhileFlashing: () => {
