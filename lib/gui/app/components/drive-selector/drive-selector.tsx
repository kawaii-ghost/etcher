--- conflicted
+++ resolved
@@ -35,16 +35,12 @@
 import { store } from '../../models/store';
 import { logEvent, logException } from '../../modules/analytics';
 import { open as openExternal } from '../../os/open-external/services/open-external';
-<<<<<<< HEAD
-import { Alert, Modal, ScrollableFlex } from '../../styled-components';
-=======
 import {
 	Alert,
 	GenericTableProps,
 	Modal,
 	Table,
 } from '../../styled-components';
->>>>>>> 3feb22ee
 
 import DriveSVGIcon from '../../../assets/tgt.svg';
 import { SourceMetadata } from '../source-selector/source-selector';
@@ -76,70 +72,6 @@
 	return typeof (drive as DrivelistDrive).size === 'number';
 }
 
-<<<<<<< HEAD
-const DrivesTable = styled(({ refFn, ...props }) => (
-	<div>
-		<Table<Drive> ref={refFn} {...props} />
-	</div>
-))`
-	[data-display='table-head']
-		> [data-display='table-row']
-		> [data-display='table-cell'] {
-		position: sticky;
-		top: 0;
-		background-color: ${(props) => props.theme.colors.quartenary.light};
-
-		input[type='checkbox'] + div {
-			display: ${({ multipleSelection }) =>
-				multipleSelection ? 'flex' : 'none'};
-		}
-
-		&:first-child {
-			padding-left: 15px;
-		}
-
-		&:nth-child(2) {
-			width: 38%;
-		}
-
-		&:nth-child(3) {
-			width: 15%;
-		}
-
-		&:nth-child(4) {
-			width: 15%;
-		}
-
-		&:nth-child(5) {
-			width: 32%;
-		}
-	}
-
-	[data-display='table-body'] > [data-display='table-row'] {
-		> [data-display='table-cell']:first-child {
-			padding-left: 15px;
-		}
-
-		> [data-display='table-cell']:last-child {
-			padding-right: 0;
-		}
-
-		&[data-highlight='true'] {
-			&.system {
-				background-color: ${(props) =>
-					props.showWarnings ? '#fff5e6' : '#e8f5fc'};
-			}
-
-			> [data-display='table-cell']:first-child {
-				box-shadow: none;
-			}
-		}
-	}
-
-	&& [data-display='table-row'] > [data-display='table-cell'] {
-		padding: 6px 8px;
-		color: #2a506f;
-=======
 const DrivesTable = styled((props: GenericTableProps<Drive>) => (
 	<Table<Drive> {...props} />
 ))`
@@ -162,12 +94,6 @@
 				width: 32%;
 			}
 		}
->>>>>>> 3feb22ee
-	}
-
-	input[type='checkbox'] + div {
-		border-radius: ${({ multipleSelection }) =>
-			multipleSelection ? '4px' : '50%'};
 	}
 `;
 
@@ -315,13 +241,8 @@
 			{
 				field: 'description',
 				key: 'extra',
-<<<<<<< HEAD
-				// Space as empty string would use the field name as label
-				label: <Txt></Txt>,
-=======
 				// We use an empty React fragment otherwise it uses the field name as label
 				label: <></>,
->>>>>>> 3feb22ee
 				render: (_description: string, drive: Drive) => {
 					if (isUsbbootDrive(drive)) {
 						return this.renderProgress(drive.progress);
@@ -494,69 +415,6 @@
 				}}
 				{...props}
 			>
-<<<<<<< HEAD
-				<Flex width="100%" height="90%">
-					{!hasAvailableDrives() ? (
-						<Flex
-							flexDirection="column"
-							justifyContent="center"
-							alignItems="center"
-							width="100%"
-						>
-							<DriveSVGIcon width="40px" height="90px" />
-							<b>{this.props.emptyListLabel}</b>
-						</Flex>
-					) : (
-						<ScrollableFlex flexDirection="column" width="100%">
-							<DrivesTable
-								refFn={(t: Table<Drive>) => {
-									if (t !== null) {
-										t.setRowSelection(selectedList);
-									}
-								}}
-								multipleSelection={this.props.multipleSelection}
-								columns={this.tableColumns}
-								data={displayedDrives}
-								disabledRows={disabledDrives}
-								getRowClass={(row: Drive) =>
-									isDrivelistDrive(row) && row.isSystem ? ['system'] : []
-								}
-								rowKey="displayName"
-								onCheck={(rows: Drive[]) => {
-									const newSelection = rows.filter(isDrivelistDrive);
-									if (this.props.multipleSelection) {
-										this.setState({
-											selectedList: newSelection,
-										});
-										return;
-									}
-									this.setState({
-										selectedList: newSelection.slice(newSelection.length - 1),
-									});
-								}}
-								onRowClick={(row: Drive) => {
-									if (
-										!isDrivelistDrive(row) ||
-										this.driveShouldBeDisabled(row, image)
-									) {
-										return;
-									}
-									if (this.props.multipleSelection) {
-										const newList = [...selectedList];
-										const selectedIndex = selectedList.findIndex(
-											(drive) => drive.device === row.device,
-										);
-										if (selectedIndex === -1) {
-											newList.push(row);
-										} else {
-											// Deselect if selected
-											newList.splice(selectedIndex, 1);
-										}
-										this.setState({
-											selectedList: newList,
-										});
-										return;
-=======
 				{!hasAvailableDrives() ? (
 					<Flex
 						flexDirection="column"
@@ -589,37 +447,10 @@
 								if (this.props.multipleSelection) {
 									if (this.deselectingAll(newSelection)) {
 										newSelection = [];
->>>>>>> 3feb22ee
 									}
 									this.setState({
 										selectedList: newSelection,
 									});
-<<<<<<< HEAD
-								}}
-							/>
-							{numberOfHiddenSystemDrives > 0 && (
-								<Link
-									mt={15}
-									mb={15}
-									fontSize="14px"
-									onClick={() => this.setState({ showSystemDrives: true })}
-								>
-									<Flex alignItems="center">
-										<ChevronDownSvg height="1em" fill="currentColor" />
-										<Txt ml={8}>Show {numberOfHiddenSystemDrives} hidden</Txt>
-									</Flex>
-								</Link>
-							)}
-						</ScrollableFlex>
-					)}
-					{this.props.showWarnings && hasSystemDrives ? (
-						<Alert className="system-drive-alert" style={{ width: '67%' }}>
-							Selecting your system drive is dangerous and will erase your
-							drive!
-						</Alert>
-					) : null}
-				</Flex>
-=======
 									return;
 								}
 								this.setState({
@@ -670,7 +501,6 @@
 						Selecting your system drive is dangerous and will erase your drive!
 					</Alert>
 				) : null}
->>>>>>> 3feb22ee
 
 				{missingDriversModal.drive !== undefined && (
 					<Modal
