--- conflicted
+++ resolved
@@ -329,120 +329,6 @@
 						}}
 					/>
 				)}
-<<<<<<< HEAD
-
-				<Flex
-					m={`110px ${this.state.isWebviewShowing ? 35 : 55}px`}
-					justifyContent="space-between"
-				>
-					{notFlashingOrSplitView && (
-						<>
-							<SourceSelector flashing={this.state.isFlashing} />
-							<Flex>
-								<StepBorder disabled={shouldDriveStepBeDisabled} left />
-							</Flex>
-							<TargetSelector
-								disabled={shouldDriveStepBeDisabled}
-								hasDrive={this.state.hasDrive}
-								flashing={this.state.isFlashing}
-							/>
-							<Flex>
-								<StepBorder disabled={shouldFlashStepBeDisabled} right />
-							</Flex>
-						</>
-					)}
-
-					{this.state.isFlashing && this.state.isWebviewShowing && (
-						<Flex
-							style={{
-								position: 'absolute',
-								top: 0,
-								left: 0,
-								width: '36.2vw',
-								height: '100vh',
-								zIndex: 1,
-								boxShadow: '0 2px 15px 0 rgba(0, 0, 0, 0.2)',
-							}}
-						>
-							<ReducedFlashingInfos
-								imageLogo={this.state.imageLogo}
-								imageName={this.state.imageName}
-								imageSize={
-									typeof this.state.imageSize === 'number'
-										? (prettyBytes(this.state.imageSize) as string)
-										: ''
-								}
-								driveTitle={this.state.driveTitle}
-								driveLabel={this.state.driveLabel}
-								style={{
-									position: 'absolute',
-									color: '#fff',
-									left: 35,
-									top: 72,
-								}}
-							/>
-						</Flex>
-					)}
-					{this.state.isFlashing && this.state.featuredProjectURL && (
-						<SafeWebview
-							src={this.state.featuredProjectURL}
-							onWebviewShow={(isWebviewShowing: boolean) => {
-								this.setState({ isWebviewShowing });
-							}}
-							style={{
-								position: 'absolute',
-								right: 0,
-								bottom: 0,
-								width: '63.8vw',
-								height: '100vh',
-							}}
-						/>
-					)}
-
-					<FlashStep
-						goToSuccess={() => this.setState({ current: 'success' })}
-						shouldFlashStepBeDisabled={shouldFlashStepBeDisabled}
-						isFlashing={this.state.isFlashing}
-						step={state.type}
-						percentage={state.percentage}
-						position={state.position}
-						failed={state.failed}
-						speed={state.speed}
-						eta={state.eta}
-						style={{ zIndex: 1 }}
-					/>
-				</Flex>
-			</>
-		);
-	}
-
-	private renderSuccess() {
-		return (
-			<Flex flexDirection="column" alignItems="center" height="100%">
-				<FinishPage
-					goToMain={() => {
-						flashState.resetState();
-						this.setState({ current: 'main' });
-					}}
-				/>
-				<SafeWebview
-					src="https://www.balena.io/etcher/success-banner/"
-					style={{
-						width: '100%',
-						height: '320px',
-						position: 'absolute',
-						bottom: 0,
-					}}
-				/>
-			</Flex>
-		);
-	}
-
-	public render() {
-		return (
-			<ThemedProvider style={{ height: '100%', width: '100%' }}>
-=======
->>>>>>> 3feb22ee
 				{this.state.current === 'main'
 					? this.renderMain()
 					: this.renderSuccess()}
