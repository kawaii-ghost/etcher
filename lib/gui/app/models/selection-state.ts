import { DrivelistDrive } from '../../../shared/drive-constraints';
/*
 * Copyright 2016 balena.io
 *
 * Licensed under the Apache License, Version 2.0 (the "License");
 * you may not use this file except in compliance with the License.
 * You may obtain a copy of the License at
 *
 *    http://www.apache.org/licenses/LICENSE-2.0
 *
 * Unless required by applicable law or agreed to in writing, software
 * distributed under the License is distributed on an "AS IS" BASIS,
 * WITHOUT WARRANTIES OR CONDITIONS OF ANY KIND, either express or implied.
 * See the License for the specific language governing permissions and
 * limitations under the License.
 */

<<<<<<< HEAD
import * as _ from 'lodash';
=======
>>>>>>> 3feb22ee
import { SourceMetadata } from '../components/source-selector/source-selector';

import * as availableDrives from './available-drives';
import { Actions, store } from './store';

/**
 * @summary Select a drive by its device path
 */
export function selectDrive(driveDevice: string) {
	store.dispatch({
		type: Actions.SELECT_TARGET,
		data: driveDevice,
	});
}

/**
 * @summary Toggle drive selection
 */
export function toggleDrive(driveDevice: string) {
	if (isDriveSelected(driveDevice)) {
		deselectDrive(driveDevice);
	} else {
		selectDrive(driveDevice);
	}
}

export function selectSource(source: SourceMetadata) {
	store.dispatch({
		type: Actions.SELECT_SOURCE,
		data: source,
	});
}

/**
 * @summary Get all selected drives' devices
 */
export function getSelectedDevices(): string[] {
	return store.getState().getIn(['selection', 'devices']).toJS();
}

/**
 * @summary Get all selected drive objects
 */
export function getSelectedDrives(): DrivelistDrive[] {
	const selectedDevices = getSelectedDevices();
	return availableDrives
		.getDrives()
		.filter((drive) => selectedDevices.includes(drive.device));
}

/**
 * @summary Get the selected image
 */
<<<<<<< HEAD
export function getImage(): SourceMetadata {
	return _.get(store.getState().toJS(), ['selection', 'image']);
}

export function getImagePath(): string {
	return _.get(store.getState().toJS(), ['selection', 'image', 'path']);
}

export function getImageSize(): number {
	return _.get(store.getState().toJS(), ['selection', 'image', 'size']);
=======
export function getImage(): SourceMetadata | undefined {
	return store.getState().toJS().selection.image;
>>>>>>> 3feb22ee
}

export function getImagePath(): string | undefined {
	return store.getState().toJS().selection.image?.path;
}

export function getImageSize(): number | undefined {
	return store.getState().toJS().selection.image?.size;
}

export function getImageName(): string | undefined {
	return store.getState().toJS().selection.image?.name;
}

export function getImageLogo(): string | undefined {
	return store.getState().toJS().selection.image?.logo;
}

export function getImageSupportUrl(): string | undefined {
	return store.getState().toJS().selection.image?.supportUrl;
}

/**
 * @summary Check if there is a selected drive
 */
export function hasDrive(): boolean {
	return Boolean(getSelectedDevices().length);
}

/**
 * @summary Check if there is a selected image
 */
export function hasImage(): boolean {
<<<<<<< HEAD
	return !_.isEmpty(getImage());
=======
	return getImage() !== undefined;
>>>>>>> 3feb22ee
}

/**
 * @summary Remove drive from selection
 */
export function deselectDrive(driveDevice: string) {
	store.dispatch({
		type: Actions.DESELECT_TARGET,
		data: driveDevice,
	});
}

export function deselectImage() {
	store.dispatch({
		type: Actions.DESELECT_SOURCE,
		data: {},
	});
}

export function deselectAllDrives() {
	getSelectedDevices().forEach(deselectDrive);
}

/**
 * @summary Clear selections
 */
export function clear() {
	deselectImage();
	deselectAllDrives();
}

/**
 * @summary Check whether a given device is selected.
 */
export function isDriveSelected(driveDevice: string) {
	if (!driveDevice) {
		return false;
	}

	const selectedDriveDevices = getSelectedDevices();
	return selectedDriveDevices.includes(driveDevice);
}<|MERGE_RESOLUTION|>--- conflicted
+++ resolved
@@ -15,10 +15,6 @@
  * limitations under the License.
  */
 
-<<<<<<< HEAD
-import * as _ from 'lodash';
-=======
->>>>>>> 3feb22ee
 import { SourceMetadata } from '../components/source-selector/source-selector';
 
 import * as availableDrives from './available-drives';
@@ -72,21 +68,8 @@
 /**
  * @summary Get the selected image
  */
-<<<<<<< HEAD
-export function getImage(): SourceMetadata {
-	return _.get(store.getState().toJS(), ['selection', 'image']);
-}
-
-export function getImagePath(): string {
-	return _.get(store.getState().toJS(), ['selection', 'image', 'path']);
-}
-
-export function getImageSize(): number {
-	return _.get(store.getState().toJS(), ['selection', 'image', 'size']);
-=======
 export function getImage(): SourceMetadata | undefined {
 	return store.getState().toJS().selection.image;
->>>>>>> 3feb22ee
 }
 
 export function getImagePath(): string | undefined {
@@ -120,11 +103,7 @@
  * @summary Check if there is a selected image
  */
 export function hasImage(): boolean {
-<<<<<<< HEAD
-	return !_.isEmpty(getImage());
-=======
 	return getImage() !== undefined;
->>>>>>> 3feb22ee
 }
 
 /**
