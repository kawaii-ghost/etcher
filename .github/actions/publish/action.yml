---
name: package and publish GitHub (draft) release
# https://github.com/product-os/flowzone/tree/master/.github/actions
inputs:
  json:
    description: "JSON stringified object containing all the inputs from the calling workflow"
    required: true
  secrets:
    description: "JSON stringified object containing all the secrets from the calling workflow"
    required: true

  # --- custom environment
  XCODE_APP_LOADER_EMAIL:
    type: string
    default: "accounts+apple@balena.io"
  NODE_VERSION:
    type: string
    default: "14.x"
  VERBOSE:
    type: string
    default: "true"

runs:
  # https://docs.github.com/en/actions/creating-actions/creating-a-composite-action
  using: "composite"
  steps:
    - name: Download custom source artifact
      uses: actions/download-artifact@v3
      with:
        name: custom-${{ github.event.pull_request.head.sha || github.event.head_commit.id }}-${{ runner.os }}
        path: ${{ runner.temp }}

    - name: Extract custom source artifact
      shell: pwsh
      working-directory: .
      run: tar -xf ${{ runner.temp }}/custom.tgz

    - name: Setup Node.js
      uses: actions/setup-node@v3
      with:
        node-version: ${{ inputs.NODE_VERSION }}
        cache: npm

    - name: Install yq
      shell: bash --noprofile --norc -eo pipefail -x {0}
      run: choco install yq
      if: runner.os == 'Windows'

    # FIXME: resinci-deploy is not actively maintained
    # https://github.com/product-os/resinci-deploy
    - name: Checkout resinci-deploy
      uses: actions/checkout@v3
      with:
        repository: product-os/resinci-deploy
        token: ${{ fromJSON(inputs.secrets).FLOWZONE_TOKEN }}
        path: resinci-deploy

    - name: Build and install resinci-deploy
      shell: bash --noprofile --norc -eo pipefail -x {0}
      run: |
        set -ea

        [[ '${{ inputs.VERBOSE }}' =~ on|On|Yes|yes|true|True ]] && set -x

        runner_os="$(echo "${RUNNER_OS}" | tr '[:upper:]' '[:lower:]')"

        rm -rf ../resinci-deploy && mv resinci-deploy ..

        pushd ../resinci-deploy && npm ci && npm link && popd

        if [[ $runner_os =~ linux|macos ]]; then
            chmod +x "$(dirname "$(which node)")/resinci-deploy" && which resinci-deploy
        fi

    # https://www.electron.build/code-signing.html
    # https://github.com/Apple-Actions/import-codesign-certs
    - name: Import Apple code signing certificate
      if: runner.os == 'macOS'
      uses: apple-actions/import-codesign-certs@v1
      with:
        p12-file-base64: ${{ fromJSON(inputs.secrets).APPLE_SIGNING }}
        p12-password: ${{ fromJSON(inputs.secrets).APPLE_SIGNING_PASSWORD }}

    - name: Import Windows code signing certificate
      if: runner.os == 'Windows'
      shell: powershell
      run: |
        Set-Content -Path ${{ runner.temp }}/certificate.base64 -Value $env:WINDOWS_CERTIFICATE
        certutil -decode ${{ runner.temp }}/certificate.base64 ${{ runner.temp }}/certificate.pfx
        Remove-Item -path ${{ runner.temp }} -include certificate.base64

        Import-PfxCertificate `
          -FilePath ${{ runner.temp }}/certificate.pfx `
          -CertStoreLocation Cert:\CurrentUser\My `
          -Password (ConvertTo-SecureString -String $env:WINDOWS_CERTIFICATE_PASSWORD -Force -AsPlainText)

        Remove-Item -path ${{ runner.temp }} -include certificate.pfx

      env:
        WINDOWS_CERTIFICATE: ${{ fromJSON(inputs.secrets).WINDOWS_SIGNING }}
        WINDOWS_CERTIFICATE_PASSWORD: ${{ fromJSON(inputs.secrets).WINDOWS_SIGNING_PASSWORD }}

    # ... or refactor (e.g.) https://github.com/samuelmeuli/action-electron-builder
    # https://github.com/product-os/scripts/tree/master/electron
    # https://github.com/product-os/scripts/tree/master/shared
    # https://github.com/product-os/balena-concourse/blob/master/pipelines/github-events/template.yml
    - name: Package release
      id: package_release
      shell: bash --noprofile --norc -eo pipefail -x {0}
      run: |
        set -ea

        [[ '${{ inputs.VERBOSE }}' =~ on|On|Yes|yes|true|True ]] && set -x

        runner_os="$(echo "${RUNNER_OS}" | tr '[:upper:]' '[:lower:]')"
        runner_arch="$(echo "${RUNNER_ARCH}" | tr '[:upper:]' '[:lower:]')"

        ELECTRON_BUILDER_ARCHITECTURE="${runner_arch}"
        APPLICATION_VERSION="$(jq -r '.version' package.json)"
        ARCHITECTURE_FLAGS="--${ELECTRON_BUILDER_ARCHITECTURE}"

        if [[ $runner_os =~ linux ]]; then
            ELECTRON_BUILDER_OS='--linux'
            TARGETS="$(yq e .linux.target[] electron-builder.yml)"

        elif [[ $runner_os =~ darwin|macos|osx ]]; then
            CSC_KEY_PASSWORD=${{ fromJSON(inputs.secrets).APPLE_SIGNING_PASSWORD }}
            CSC_KEYCHAIN=signing_temp
            CSC_LINK=${{ fromJSON(inputs.secrets).APPLE_SIGNING }}
            ELECTRON_BUILDER_OS='--mac'
            TARGETS="$(yq e .mac.target[] electron-builder.yml)"

        elif [[ $runner_os =~ windows|win ]]; then
            ARCHITECTURE_FLAGS="--ia32 ${ARCHITECTURE_FLAGS}"
            CSC_KEY_PASSWORD=${{ fromJSON(inputs.secrets).WINDOWS_SIGNING_PASSWORD }}
            CSC_LINK=${{ fromJSON(inputs.secrets).WINDOWS_SIGNING }}
            ELECTRON_BUILDER_OS='--win'
            TARGETS="$(yq e .win.target[] electron-builder.yml)"

        else
            exit 1
        fi

        npm link electron-builder

        for target in ${TARGETS}; do
            electron-builder ${ELECTRON_BUILDER_OS} ${target} ${ARCHITECTURE_FLAGS} \
<<<<<<< HEAD
              --c.extraMetadata.analytics.sentry.token='${{ steps.sentry.outputs.dsn }}' \
=======
              --c.extraMetadata.analytics.sentry.token='https://739bbcfc0ba4481481138d3fc831136d@o95242.ingest.sentry.io/4504451487301632' \
>>>>>>> 3d50f941
              --c.extraMetadata.analytics.amplitude.token='balena-etcher' \
              --c.extraMetadata.packageType="${target}"

            find dist -type f -maxdepth 1
        done

        echo "version=${APPLICATION_VERSION}" >> $GITHUB_OUTPUT

      env:
        # Apple notarization (afterSignHook.js)
        XCODE_APP_LOADER_EMAIL: ${{ inputs.XCODE_APP_LOADER_EMAIL }}
        XCODE_APP_LOADER_PASSWORD: ${{ fromJSON(inputs.secrets).XCODE_APP_LOADER_PASSWORD }}
        # https://github.blog/2020-08-03-github-actions-improvements-for-fork-and-pull-request-workflows/#improvements-for-public-repository-forks
        # https://docs.github.com/en/actions/managing-workflow-runs/approving-workflow-runs-from-public-forks#about-workflow-runs-from-public-forks
        CSC_FOR_PULL_REQUEST: true

    # https://www.electron.build/auto-update.html#staged-rollouts
    - name: Configure staged rollout(s)
      shell: bash --noprofile --norc -eo pipefail -x {0}
      run: |
        set -ea

        [[ '${{ inputs.VERBOSE }}' =~ on|On|Yes|yes|true|True ]] && set -x

        percentage="$(cat < repo.yml | yq e .triggerNotification.stagingPercentage)"

        find dist -type f -maxdepth 1 \
          -name "latest*.yml" \
          -exec yq -i e .version=\"${{ steps.package_release.outputs.version }}\" {} \;

        find dist -type f -maxdepth 1 \
          -name "latest*.yml" \
          -exec yq -i e .stagingPercentage=\"$percentage\" {} \;

    - name: Upload artifacts
      uses: actions/upload-artifact@v3
      with:
        name: gh-release-${{ github.event.pull_request.head.sha || github.event.head_commit.id }}
        path: dist
        retention-days: 1<|MERGE_RESOLUTION|>--- conflicted
+++ resolved
@@ -145,11 +145,7 @@
 
         for target in ${TARGETS}; do
             electron-builder ${ELECTRON_BUILDER_OS} ${target} ${ARCHITECTURE_FLAGS} \
-<<<<<<< HEAD
-              --c.extraMetadata.analytics.sentry.token='${{ steps.sentry.outputs.dsn }}' \
-=======
               --c.extraMetadata.analytics.sentry.token='https://739bbcfc0ba4481481138d3fc831136d@o95242.ingest.sentry.io/4504451487301632' \
->>>>>>> 3d50f941
               --c.extraMetadata.analytics.amplitude.token='balena-etcher' \
               --c.extraMetadata.packageType="${target}"
 
